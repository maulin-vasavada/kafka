--- conflicted
+++ resolved
@@ -88,7 +88,6 @@
   /* Load the log segments from the log files on disk */
   private def loadSegments(): ConcurrentNavigableMap[Long, LogSegment] = {
     // open all the segments read-only
-<<<<<<< HEAD
     val logSegments = new ConcurrentSkipListMap[Long, LogSegment]
 
     // create the log directory if it doesn't exist
@@ -145,32 +144,6 @@
         if(!hasIndex) {
           error("Could not find index file corresponding to log file %s, rebuilding index...".format(segment.log.file.getAbsolutePath))
           segment.recover(config.maxMessageSize)
-=======
-    val logSegments = new ArrayList[LogSegment]
-    val ls = dir.listFiles()
-
-    if(ls != null) {
-      for(file <- ls if file.isFile) {
-        val filename = file.getName()
-        if(!file.canRead) {
-          throw new IOException("Could not read file " + file)
-        } else if(filename.endsWith(IndexFileSuffix)) {
-          // ensure that we have a corresponding log file for this index file
-          val log = new File(file.getAbsolutePath.replace(IndexFileSuffix, LogFileSuffix))
-          if(!log.exists) {
-            warn("Found an orphaned index file, %s, with no corresponding log file.".format(file.getAbsolutePath))
-            file.delete()
-          }
-        } else if(filename.endsWith(LogFileSuffix)) {
-          val offset = filename.substring(0, filename.length - LogFileSuffix.length).toLong
-          // TODO: we should ideally rebuild any missing index files, instead of erroring out
-          if(!Log.indexFilename(dir, offset).exists)
-            throw new IllegalStateException("Found log file with no corresponding index file.")
-          logSegments.add(new LogSegment(dir = dir, 
-                                         startOffset = offset,
-                                         indexIntervalBytes = indexIntervalBytes, 
-                                         maxIndexSize = maxIndexSize))
->>>>>>> c39d37e9
         }
         logSegments.put(start, segment)
       }
@@ -184,43 +157,23 @@
                                      indexIntervalBytes = config.indexInterval, 
                                      maxIndexSize = config.maxIndexSize))
     } else {
-<<<<<<< HEAD
       // reset the index size of the currently active log segment to allow more entries
       val active = logSegments.lastEntry.getValue
       active.index.resize(config.maxIndexSize)
 
       // run recovery on the active segment if necessary
       if(needsRecovery) {
-        info("Recovering active segment of %s.".format(name))
-        active.recover(config.maxMessageSize)
-=======
-      // there is at least one existing segment, validate and recover them/it
-      // sort segments into ascending order for fast searching
-      Collections.sort(logSegments, new Comparator[LogSegment] {
-        def compare(s1: LogSegment, s2: LogSegment): Int = {
-          if(s1.start == s2.start) 0
-          else if(s1.start < s2.start) -1
-          else 1
-        }
-      })
-
-      // reset the index size of the last (current active) log segment to its maximum value
-      logSegments.get(logSegments.size() - 1).index.resize(maxIndexSize)
-
-      // run recovery on the last segment if necessary
-      if(needsRecovery) {
-        var activeSegment = logSegments.get(logSegments.size - 1)
         try {
-          recoverSegment(activeSegment)
+          info("Recovering active segment of %s.".format(name))
+          active.recover(config.maxMessageSize)
         } catch {
           case e: InvalidOffsetException =>
-            val startOffset = activeSegment.start
+            val startOffset = active.baseOffset
             warn("Found invalid offset during recovery of the active segment for topic partition " + dir.getName +". Deleting the segment and " +
                  "creating an empty one with starting offset " + startOffset)
             // truncate the active segment to its starting offset
-            activeSegment.truncateTo(startOffset)
+            active.truncateTo(startOffset)
         }
->>>>>>> c39d37e9
       }
     }
 
